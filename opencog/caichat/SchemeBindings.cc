--- conflicted
+++ resolved
@@ -680,7 +680,7 @@
             session_manager = std::make_unique<SessionManager>(as);
         }
         
-<<<<<<< HEAD
+// <<<<<<< copilot/fix-13-2
         // Get available providers from the router (which auto-initializes default providers)
         std::vector<std::string> available_providers = session_manager->get_available_providers("chat");
         
@@ -703,7 +703,7 @@
             result = "All available LLM providers initialized: ";
             for (const auto& provider : available_providers) {
                 result += provider + " ";
-=======
+// =======
         // Validate and register each requested backend
         std::string result = "Initialized LLM providers: ";
         std::vector<std::string> available_providers = global_router->get_available_providers("chat");
@@ -744,7 +744,7 @@
                 result += backend + " ";
             } else {
                 result += "[UNSUPPORTED:" + backend + "] ";
->>>>>>> 6dc183c7
+// >>>>>>> main
             }
         }
         
@@ -791,7 +791,7 @@
         std::vector<Message> messages;
         messages.push_back(Message("user", request_str));
         
-<<<<<<< HEAD
+// <<<<<<< copilot/fix-13-2
         // Route the request and execute it
         try {
             std::string response = session_manager->execute_routed_request(messages, preferred_provider);
@@ -813,7 +813,7 @@
             return scm_from_locale_string(result.c_str());
         }
         
-=======
+// =======
         // Use the router to select the best provider
         std::string selected_provider = global_router->route_llm_request(messages, preferred_provider, "chat");
         
@@ -898,7 +898,7 @@
             
             return scm_from_locale_string(result.c_str());
         }
->>>>>>> 6dc183c7
+// >>>>>>> main
     } catch (const std::exception& e) {
 #ifdef HAVE_OPENCOG
         logger().error("LLM request routing failed: %s", e.what());
